# Changelog

<<<<<<< HEAD
## Unreleased
* Feature - Support a HTTP endpoint for `awsvpc` tasks to query metadata
* Bug - Fixed a bug where `-version` fails due to its dependency on docker client. [#1118](https://github.com/aws/amazon-ecs-agent/pull/1118)
* Bug - Persist container exit code in agent state file [#1125](https://github.com/aws/amazon-ecs-agent/pull/1125)
=======
## 1.16.2
* Bug - Fixed a bug where the ticker would submit empty container state change
  transitions when a task is STOPPED. [#1178](https://github.com/aws/amazon-ecs-agent/pull/1178)
>>>>>>> 998c9b54

## 1.16.1
* Bug - Fixed a bug where the agent could miss sending an ENI attachment to ECS
  because of address propagation delays. [#1148](https://github.com/aws/amazon-ecs-agent/pull/1148)
* Enhancement - Upgrade the `amazon-ecs-cni-plugins` to `2017.10.1`. [#1155](https://github.com/aws/amazon-ecs-agent/pull/1155)

## 1.16.0
* Feature - Support pulling from Amazon ECR with specified IAM role in task definition
* Feature - Enable support for task level CPU and memory constraints.
* Feature - Enable the ECS agent to run as a Windows service. [#1070](https://github.com/aws/amazon-ecs-agent/pull/1070)
* Enhancement - Support CloudWatch metrics for Windows. [#1077](https://github.com/aws/amazon-ecs-agent/pull/1077)
* Enhancement - Enforce memory limits on Windows. [#1069](https://github.com/aws/amazon-ecs-agent/pull/1069)
* Enhancement - Enforce CPU limits on Windows. [#1089](https://github.com/aws/amazon-ecs-agent/pull/1089)
* Enhancement - Simplify task IAM credential host setup. [#1105](https://github.com/aws/amazon-ecs-agent/pull/1105)

## 1.15.2
* Bug - Fixed a bug where container state information wasn't reported. [#1076](https://github.com/aws/amazon-ecs-agent/pull/1076)

## 1.15.1
* Bug - Fixed a bug where container state information wasn't reported. [#1067](https://github.com/aws/amazon-ecs-agent/pull/1067)
* Bug - Fixed a bug where a task can be blocked in creating state. [#1048](https://github.com/aws/amazon-ecs-agent/pull/1048)
* Bug - Fixed dynamic HostPort in container metadata. [#1052](https://github.com/aws/amazon-ecs-agent/pull/1052)
* Bug - Fixed bug on Windows where container memory limits are not enforced. [#1069](https://github.com/aws/amazon-ecs-agent/pull/1069)

## 1.15.0
* Feature - Support for provisioning tasks with ENIs.
* Feature - Support for `--init` Docker run flag. [#996](https://github.com/aws/amazon-ecs-agent/pull/996)
* Feature - Introduces container level metadata. [#981](https://github.com/aws/amazon-ecs-agent/pull/981)
* Enhancement - Enable 'none' logging driver capability by default.
  [#1041](https://github.com/aws/amazon-ecs-agent/pull/1041)
* Bug - Fixed a bug where tasks that fail to pull containers can cause the agent
  to fail to restore properly after a restart. [#1033](https://github.com/aws/amazon-ecs-agent/pull/1033)
* Bug - Fixed default logging level issue. [#1016](https://github.com/aws/amazon-ecs-agent/pull/1016)
* Bug - Fixed a bug where unsupported Docker API client versions could be registered.
  [#1014](https://github.com/aws/amazon-ecs-agent/pull/1014)
* Bug - Fixed a bug where non-essential container state changes were sometimes not submitted.
  [#1026](https://github.com/aws/amazon-ecs-agent/pull/1026)

## 1.14.5
* Enhancement - Retry failed container image pull operations [#975](https://github.com/aws/amazon-ecs-agent/pull/975)
* Enhancement - Set read and write timeouts for websocket connectons [#993](https://github.com/aws/amazon-ecs-agent/pull/993)
* Enhancement - Add support for the SumoLogic Docker log driver plugin
  [#992](https://github.com/aws/amazon-ecs-agent/pull/992)
* Bug - Fixed a memory leak issue when submitting the task state change [#967](https://github.com/aws/amazon-ecs-agent/pull/967)
* Bug - Fixed a race condition where a container can be created twice when agent restarts. [#939](https://github.com/aws/amazon-ecs-agent/pull/939)
* Bug - Fixed an issue where `microsoft/windowsservercore:latest` was not
  pulled on Windows under certain conditions.
  [#990](https://github.com/aws/amazon-ecs-agent/pull/990)
* Bug - Fixed an issue where task IAM role credentials could be logged to disk. [#998](https://github.com/aws/amazon-ecs-agent/pull/998)

## 1.14.4
* Enhancement - Batch container state change events. [#867](https://github.com/aws/amazon-ecs-agent/pull/867)
* Enhancement - Improve the error message when reserved memory is larger than the available memory. [#897](https://github.com/aws/amazon-ecs-agent/pull/897)
* Enhancement - Allow plain HTTP connections through wsclient. [#899](https://github.com/aws/amazon-ecs-agent/pull/899)
* Enhancement - Support Logentries log driver by [@opsline-radek](https://github.com/opsline-radek). [#870](https://github.com/aws/amazon-ecs-agent/pull/870)
* Enhancement - Allow instance attributes to be provided from config file
  by [@ejholmes](https://github.com/ejholmes). [#908](https://github.com/aws/amazon-ecs-agent/pull/908)
* Enhancement - Reduce the disconnection period to the backend for idle connections. [#912](https://github.com/aws/amazon-ecs-agent/pull/912)
* Bug - Fixed data race where a pointer was returned in Getter. [#889](https://github.com/aws/amazon-ecs-agent/pull/899)
* Bug - Reset agent state if the instance id changed on agent restart. [#892](https://github.com/aws/amazon-ecs-agent/pull/892)
* Bug - Fixed a situation in which containers may be falsely reported as STOPPED
  in the case of a Docker "stop" API failure. [#910](https://github.com/aws/amazon-ecs-agent/pull/910)
* Bug - Fixed typo in log string by [@sharuzzaman](https://github.com/sharuzzaman). [#930](https://github.com/aws/amazon-ecs-agent/pull/930)

## 1.14.3
* Bug - Fixed a deadlock that was caused by the ImageCleanup and Image Pull. [#836](https://github.com/aws/amazon-ecs-agent/pull/836)

## 1.14.2
* Enhancement - Added introspection API for querying tasks by short docker ID, by [@aaronwalker](https://github.com/aaronwalker). [#813](https://github.com/aws/amazon-ecs-agent/pull/813)
* Bug - Added checks for circular task dependencies. [#796](https://github.com/aws/amazon-ecs-agent/pull/796)
* Bug - Fixed an issue with Docker auth configuration overrides. [#751](https://github.com/aws/amazon-ecs-agent/pull/751)
* Bug - Fixed a race condition in the task clean up code path. [#737](https://github.com/aws/amazon-ecs-agent/pull/737)
* Bug - Fixed an issue involving concurrent map writes. [#743](https://github.com/aws/amazon-ecs-agent/pull/743)

## 1.14.1
* Enhancement - Log completion of image pulls. [#715](https://github.com/aws/amazon-ecs-agent/pull/715)
* Enhancement - Increase start and create timeouts to improve reliability under
  some workloads. [#696](https://github.com/aws/amazon-ecs-agent/pull/696)
* Bug - Fixed a bug where throttles on state change reporting could lead to
  corrupted state. [#705](https://github.com/aws/amazon-ecs-agent/pull/705)
* Bug - Correct formatting of log messages from tcshandler. [#693](https://github.com/aws/amazon-ecs-agent/pull/693)
* Bug - Fixed an issue where agent could crash. [#692](https://github.com/aws/amazon-ecs-agent/pull/692)

## 1.14.0
* Feature - Support definition of custom attributes on agent registration.
* Feature - Support Docker on Windows Server 2016.
* Enhancement - Enable concurrent docker pull for docker version >= 1.11.1.
* Bug - Fixes a bug where a task could be prematurely marked as stopped.
* Bug - Fixes an issue where ECS Agent would keep reconnecting to ACS without any backoff.
* Bug - Fix memory metric to exclude cache value.

## 1.13.1
* Enhancement - Added cache for DiscoverPollEndPoint API.
* Enhancement - Expose port 51679 so docker tasks can fetch IAM credentials.
* Bug - fixed a bug that could lead to exhausting the open file limit.
* Bug - Fixed a bug where images were not deleted when using image cleanup.
* Bug - Fixed a bug where task status may be reported as pending while task is running.
* Bug - Fixed a bug where task may have a temporary "RUNNING" state when
  task failed to start.
* Bug - Fixed a bug where CPU metrics would be reported incorrectly for kernel >= 4.7.0.
* Bug - Fixed a bug that may cause agent not report metrics.

## 1.13.0
* Feature - Implemented automated image cleanup.
* Enhancement - Add credential caching for ECR.
* Enhancement - Add support for security-opt=no-new-privileges.
* Bug - Fixed a potential deadlock in dockerstate.

## 1.12.2
* Bug - Fixed a bug where agent keeps fetching stats of stopped containers.

## 1.12.1
* Bug - Fixed a bug where agent keeps fetching stats of stopped containers.
* Bug - Fixed a bug that could lead to exhausting the open file limit.
* Bug - Fixed a bug where the introspection API could return the wrong response code.

## 1.12.0
* Enhancement - Support Task IAM Role for containers launched with 'host' network mode.

## 1.11.1
* Bug - Fixed a bug where telemetry data would fail to serialize properly.
* Bug - Addressed an issue where telemetry would be reported after the
  container instance was deregistered.

## 1.11.0
* Feature - Support IAM roles for tasks.
* Feature - Add support for the Splunk logging driver.
* Enhancement - Reduced pull status verbosity in debug mode.
* Enhancement - Add a Docker label for ECS cluster.
* Bug - Fixed a bug that could cause a container to be marked as STOPPED while
  still running on the instance.
* Bug - Fixed a potential race condition in metrics collection.
* Bug - Resolved a bug where some state could be retained across different
  container instances when launching from a snapshotted AMI.

## 1.10.0
* Feature - Make the `docker stop` timeout configurable.
* Enhancement - Use `docker stats` as the data source for CloudWatch metrics.
* Bug - Fixed an issue where update requests would not be properly acknowledged
  when updates were disabled.

## 1.9.0
* Feature - Add Amazon CloudWatch Logs logging driver.
* Bug - Fixed ACS handler when acking blank message ids.
* Bug - Fixed an issue where CPU utilization could be reported incorrectly.
* Bug - Resolved a bug where containers would not get cleaned up in some cases.

## 1.8.2
* Bug - Fixed an issue where `exec_create` and `exec_start` events were not
  correctly ignored with some Docker versions.
* Bug - Fixed memory utilization computation.
* Bug - Resolved a bug where sending a signal to a container caused the
  agent to treat the container as dead.

## 1.8.1
* Bug - Fixed a potential deadlock in docker_task_engine.

## 1.8.0
* Feature - Task cleanup wait time is now configurable.
* Enhancement - Improved testing for HTTP handler tests.
* Enhancement - Updated AWS SDK to v.1.0.11.
* Bug - Fixed a race condition in a docker-task-engine test.
* Bug - Fixed an issue where dockerID was not persisted in the case of an
  error.

## 1.7.1
* Enhancement - Increase `docker inspect` timeout to improve reliability under
  some workloads.
* Enhancement - Increase connect timeout for websockets to improve reliability
  under some workloads.
* Bug - Fixed memory leak in telemetry ticker loop.

## 1.7.0
* Feature - Add support for pulling from Amazon EC2 Container Registry.
* Bug - Resolved an issue where containers could be incorrectly assumed stopped
  when an OOM event was emitted by Docker.
* Bug - Fixed an issue where a crash could cause recently-created containers to
  become untracked.

## 1.6.0

* Feature - Add experimental HTTP proxy support.
* Enhancement - No longer erroneously store an archive of all logs in the
  container, greatly decreasing memory and CPU usage when rotating at the
  hour.
* Enhancement - Increase `docker create` timeout to improve reliability under
  some workloads.
* Bug - Resolved an issue where private repositories required a schema in
  `AuthData` to work.
* Bug - Fixed issue whereby metric submission could fail and never retry.

## 1.5.0
* Feature - Add support for additional Docker features.
* Feature - Detect and register capabilities.
* Feature - Add -license flag and /license handler.
* Enhancement - Properly handle throttling.
* Enhancement - Make it harder to accidentally expose sensitive data.
* Enhancement - Increased reliability in functional tests.
* Bug - Fixed potential divide-by-zero error with metrics.

## 1.4.0
* Feature - Telemetry reporting for Services and Clusters.
* Bug - Fixed an issue where some network errors would cause a panic.

## 1.3.1
* Feature - Add debug handler for SIGUSR1.
* Enhancement - Trim untrusted cert from CA bundle.
* Enhancement - Add retries to EC2 Metadata fetches.
* Enhancement - Logging improvements.
* Bug - Resolved an issue with ACS heartbeats.
* Bug - Fixed memory leak in ACS payload handler.
* Bug - Fixed multiple deadlocks.

## 1.3.0

* Feature - Add support for re-registering a container instance.

## 1.2.1

* Security issue - Avoid logging configured AuthData at the debug level on startup
* Feature - Add configuration option for reserving memory from the ECS Agent

## 1.2.0
* Feature - UDP support for port bindings.
* Feature - Set labels on launched containers with `task-arn`,
  `container-name`, `task-definition-family`, and `task-definition-revision`.
* Enhancement - Logging improvements.
* Bug - Improved the behavior when CPU shares in a `Container Definition` are
  set to 0.
* Bug - Fixed an issue where `BindIP` could be reported incorrectly.
* Bug - Resolved an issue computing API endpoint when region is provided.
* Bug - Fixed an issue where not specifiying a tag would pull all image tags.
* Bug - Resolved an issue where some logs would not flush on exit.
* Bug - Resolved an issue where some instance identity documents would fail to
  parse.


## 1.1.0
* Feature - Logs rotate hourly and log file names are suffixed with timestamp.
* Enhancement - Improve error messages for containers (visible as 'reason' in
  describe calls).
* Enhancement - Be more permissive in configuration regarding whitespace.
* Enhancement - Docker 1.6 support.
* Bug - Resolve an issue where data-volume containers could result in containers
  stuck in PENDING.
* Bug - Fixed an issue where unknown images resulted in containers stuck in
  PENDING.
* Bug - Correctly sequence task changes to avoid resource contention. For
  example, stopping and starting a container using a host port should work
  reliably now.

## 1.0.0

* Feature - Added the ability to update via ACS when running under
  amazon-ecs-init.
* Feature - Added version information (available via the version flag or the
  introspection API).
* Enhancement - Clarified reporting of task state in introspection API.
* Bug - Fix a lock scoping issue that could cause an invalid checkpoint file
  to be written.
* Bug - Correctly recognize various fatal messages from ACS to error out more
  cleanly.

## 0.0.3 (2015-02-19)

* Feature - Volume support for 'host' and 'empty' volumes.
* Feature - Support for specifying 'VolumesFrom' other containers within a task.
* Feature - Checkpoint state, including ContainerInstance and running tasks, to
  disk so that agent restarts do not leave dangling containers.
* Feature - Add a "/tasks" endpoint to the introspection API.
* Feature - Add basic support for DockerAuth.
* Feature - Remove stopped ECS containers after a few hours.
* Feature - Send a "reason" string for some of the errors that might occur while
  running a container.
* Bug - Resolve several issues where a container would remain stuck in PENDING.
* Bug - Correctly set 'EntryPoint' for containers when configured.
* Bug - Fix an issue where exit codes would not be sent properly.
* Bug - Fix an issue where containers with multiple ports EXPOSEd, but not
  all forwarded, would not start.

## 0.0.2 (2014-12-17)

* Bug - Worked around an issue preventing some tasks to start due to devicemapper
  issues.<|MERGE_RESOLUTION|>--- conflicted
+++ resolved
@@ -1,15 +1,13 @@
 # Changelog
 
-<<<<<<< HEAD
 ## Unreleased
 * Feature - Support a HTTP endpoint for `awsvpc` tasks to query metadata
 * Bug - Fixed a bug where `-version` fails due to its dependency on docker client. [#1118](https://github.com/aws/amazon-ecs-agent/pull/1118)
 * Bug - Persist container exit code in agent state file [#1125](https://github.com/aws/amazon-ecs-agent/pull/1125)
-=======
+
 ## 1.16.2
 * Bug - Fixed a bug where the ticker would submit empty container state change
   transitions when a task is STOPPED. [#1178](https://github.com/aws/amazon-ecs-agent/pull/1178)
->>>>>>> 998c9b54
 
 ## 1.16.1
 * Bug - Fixed a bug where the agent could miss sending an ENI attachment to ECS
