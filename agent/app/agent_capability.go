--- conflicted
+++ resolved
@@ -57,12 +57,8 @@
 //    ecs.capability.task-eni
 //    ecs.capability.task-eni-block-instance-metadata
 //    ecs.capability.execution-role-ecr-pull
-<<<<<<< HEAD
 //    ecs.capability.execution-role-awslogs
-func (agent *ecsAgent) capabilities() []*ecs.Attribute {
-=======
 func (agent *ecsAgent) capabilities() ([]*ecs.Attribute, error) {
->>>>>>> 1d1149b4
 	var capabilities []*ecs.Attribute
 
 	if !agent.cfg.PrivilegedDisabled {
