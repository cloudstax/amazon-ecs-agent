// Copyright 2014-2018 Amazon.com, Inc. or its affiliates. All Rights Reserved.
//
// Licensed under the Apache License, Version 2.0 (the "License"). You may
// not use this file except in compliance with the License. A copy of the
// License is located at
//
//	http://aws.amazon.com/apache2.0/
//
// or in the "license" file accompanying this file. This file is distributed
// on an "AS IS" BASIS, WITHOUT WARRANTIES OR CONDITIONS OF ANY KIND, either
// express or implied. See the License for the specific language governing
// permissions and limitations under the License.

// Package engine contains the core logic for managing tasks
package engine

import (
	"regexp"
	"strconv"
	"sync"
	"time"

	"github.com/aws/amazon-ecs-agent/agent/api"
	"github.com/aws/amazon-ecs-agent/agent/config"
	"github.com/aws/amazon-ecs-agent/agent/containermetadata"
	"github.com/aws/amazon-ecs-agent/agent/credentials"
	"github.com/aws/amazon-ecs-agent/agent/ecscni"
	"github.com/aws/amazon-ecs-agent/agent/engine/dependencygraph"
	"github.com/aws/amazon-ecs-agent/agent/engine/dockerclient"
	"github.com/aws/amazon-ecs-agent/agent/engine/dockerstate"
	"github.com/aws/amazon-ecs-agent/agent/engine/emptyvolume"
	"github.com/aws/amazon-ecs-agent/agent/eventstream"
	"github.com/aws/amazon-ecs-agent/agent/resources"
	"github.com/aws/amazon-ecs-agent/agent/statechange"
	"github.com/aws/amazon-ecs-agent/agent/statemanager"
	"github.com/aws/amazon-ecs-agent/agent/utils"
	utilsync "github.com/aws/amazon-ecs-agent/agent/utils/sync"
	"github.com/aws/amazon-ecs-agent/agent/utils/ttime"

	"github.com/cihub/seelog"
	"github.com/pkg/errors"
	"golang.org/x/net/context"
)

const (
	//DockerEndpointEnvVariable is the environment variable that can override the Docker endpoint
	DockerEndpointEnvVariable = "DOCKER_HOST"
	// DockerDefaultEndpoint is the default value for the Docker endpoint
	DockerDefaultEndpoint        = "unix:///var/run/docker.sock"
	capabilityPrefix             = "com.amazonaws.ecs.capability."
	capabilityTaskIAMRole        = "task-iam-role"
	capabilityTaskIAMRoleNetHost = "task-iam-role-network-host"
	capabilityTaskCPUMemLimit    = "task-cpu-mem-limit"
	labelPrefix                  = "com.amazonaws.ecs."
	attributePrefix              = "ecs.capability."
)

// DockerTaskEngine is a state machine for managing a task and its containers
// in ECS.
//
// DockerTaskEngine implements an abstraction over the DockerGoClient so that
// it does not have to know about tasks, only containers
// The DockerTaskEngine interacts with Docker to implement a TaskEngine
type DockerTaskEngine struct {
	// implements TaskEngine

	cfg *config.Config

	ctx          context.Context
	initialized  bool
	mustInitLock sync.Mutex

	// state stores all tasks this task engine is aware of, including their
	// current state and mappings to/from dockerId and name.
	// This is used to checkpoint state to disk so tasks may survive agent
	// failures or updates
	state        dockerstate.TaskEngineState
	managedTasks map[string]*managedTask

	taskStopGroup *utilsync.SequentialWaitGroup

	events            <-chan DockerContainerChangeEvent
	stateChangeEvents chan statechange.Event
	saver             statemanager.Saver

	client     DockerClient
	clientLock sync.Mutex
	cniClient  ecscni.CNIClient

	containerChangeEventStream *eventstream.EventStream

	stopEngine context.CancelFunc

	// processTasks is a mutex that the task engine must acquire before changing
	// any task's state which it manages. Since this is a lock that encompasses
	// all tasks, it must not acquire it for any significant duration
	// The write mutex should be taken when adding and removing tasks from managedTasks.
	processTasks sync.RWMutex

	enableConcurrentPull                bool
	credentialsManager                  credentials.Manager
	_time                               ttime.Time
	_timeOnce                           sync.Once
	imageManager                        ImageManager
	containerStatusToTransitionFunction map[api.ContainerStatus]transitionApplyFunc
	metadataManager                     containermetadata.Manager
	resource                            resources.Resource
}

// NewDockerTaskEngine returns a created, but uninitialized, DockerTaskEngine.
// The distinction between created and initialized is that when created it may
// be serialized/deserialized, but it will not communicate with docker until it
// is also initialized.
func NewDockerTaskEngine(cfg *config.Config, client DockerClient,
	credentialsManager credentials.Manager, containerChangeEventStream *eventstream.EventStream,
	imageManager ImageManager, state dockerstate.TaskEngineState,
	metadataManager containermetadata.Manager) *DockerTaskEngine {
	dockerTaskEngine := &DockerTaskEngine{
		cfg:    cfg,
		client: client,
		saver:  statemanager.NewNoopStateManager(),

		state:         state,
		managedTasks:  make(map[string]*managedTask),
		taskStopGroup: utilsync.NewSequentialWaitGroup(),

		stateChangeEvents: make(chan statechange.Event),

		enableConcurrentPull: false,
		credentialsManager:   credentialsManager,

		containerChangeEventStream: containerChangeEventStream,
		imageManager:               imageManager,
		cniClient: ecscni.NewClient(&ecscni.Config{
			PluginsPath:            cfg.CNIPluginsPath,
			MinSupportedCNIVersion: config.DefaultMinSupportedCNIVersion,
		}),

		metadataManager: metadataManager,
		resource:        resources.New(),
	}

	dockerTaskEngine.initializeContainerStatusToTransitionFunction()

	return dockerTaskEngine
}

func (engine *DockerTaskEngine) initializeContainerStatusToTransitionFunction() {
	containerStatusToTransitionFunction := map[api.ContainerStatus]transitionApplyFunc{
		api.ContainerPulled:               engine.pullContainer,
		api.ContainerCreated:              engine.createContainer,
		api.ContainerRunning:              engine.startContainer,
		api.ContainerResourcesProvisioned: engine.provisionContainerResources,
		api.ContainerStopped:              engine.stopContainer,
	}
	engine.containerStatusToTransitionFunction = containerStatusToTransitionFunction
}

// ImagePullDeleteLock ensures that pulls and deletes do not run at the same time and pulls can be run at the same time for docker >= 1.11.1
// Pulls are serialized as a temporary workaround for a devicemapper issue. (see https://github.com/docker/docker/issues/9718)
// Deletes must not run at the same time as pulls to prevent deletion of images that are being used to launch new tasks.
var ImagePullDeleteLock sync.RWMutex

// UnmarshalJSON restores a previously marshaled task-engine state from json
func (engine *DockerTaskEngine) UnmarshalJSON(data []byte) error {
	return engine.state.UnmarshalJSON(data)
}

// MarshalJSON marshals into state directly
func (engine *DockerTaskEngine) MarshalJSON() ([]byte, error) {
	return engine.state.MarshalJSON()
}

// Init initializes a DockerTaskEngine such that it may communicate with docker
// and operate normally.
// This function must be called before any other function, except serializing and deserializing, can succeed without error.
func (engine *DockerTaskEngine) Init(ctx context.Context) error {
	// TODO, pass in a a context from main from background so that other things can stop us, not just the tests
	derivedCtx, cancel := context.WithCancel(ctx)
	engine.stopEngine = cancel

	engine.ctx = derivedCtx
	// Determine whether the engine can perform concurrent "docker pull" based on docker version
	engine.enableConcurrentPull = engine.isParallelPullCompatible()

	// Open the event stream before we sync state so that e.g. if a container
	// goes from running to stopped after we sync with it as "running" we still
	// have the "went to stopped" event pending so we can be up to date.
	err := engine.openEventstream(derivedCtx)
	if err != nil {
		return err
	}
	engine.synchronizeState()
	// Now catch up and start processing new events per normal
	go engine.handleDockerEvents(derivedCtx)
	engine.initialized = true
	return nil
}

// SetDockerClient provides a way to override the client used for communication with docker as a testing hook.
func (engine *DockerTaskEngine) SetDockerClient(client DockerClient) {
	engine.clientLock.Lock()
	engine.clientLock.Unlock()
	engine.client = client
}

// MustInit blocks and retries until an engine can be initialized.
func (engine *DockerTaskEngine) MustInit(ctx context.Context) {
	if engine.initialized {
		return
	}
	engine.mustInitLock.Lock()
	defer engine.mustInitLock.Unlock()

	errorOnce := sync.Once{}
	taskEngineConnectBackoff := utils.NewSimpleBackoff(200*time.Millisecond, 2*time.Second, 0.20, 1.5)
	utils.RetryWithBackoff(taskEngineConnectBackoff, func() error {
		if engine.initialized {
			return nil
		}
		err := engine.Init(ctx)
		if err != nil {
			errorOnce.Do(func() {
				seelog.Errorf("Task engine: could not connect to docker daemon: %v", err)
			})
		}
		return err
	})
}

// SetSaver sets the saver that is used by the DockerTaskEngine
func (engine *DockerTaskEngine) SetSaver(saver statemanager.Saver) {
	engine.saver = saver
}

// Shutdown makes a best-effort attempt to cleanup after the task engine.
// This should not be relied on for anything more complicated than testing.
func (engine *DockerTaskEngine) Shutdown() {
	engine.stopEngine()
	engine.Disable()
}

// Disable prevents this engine from managing any additional tasks.
func (engine *DockerTaskEngine) Disable() {
	engine.processTasks.Lock()
}

// synchronizeState explicitly goes through each docker container stored in
// "state" and updates its KnownStatus appropriately, as well as queueing up
// events to push upstream.
func (engine *DockerTaskEngine) synchronizeState() {
	engine.processTasks.Lock()
	defer engine.processTasks.Unlock()
	imageStates := engine.state.AllImageStates()
	if len(imageStates) != 0 {
		engine.imageManager.AddAllImageStates(imageStates)
	}

	tasks := engine.state.AllTasks()
	var tasksToStart []*api.Task
	for _, task := range tasks {
		conts, ok := engine.state.ContainerMapByArn(task.Arn)
		if !ok {
			// task hasn't started processing, no need to check container status
			tasksToStart = append(tasksToStart, task)
			continue
		}

		for _, cont := range conts {
			engine.synchronizeContainerStatus(cont, task)
		}

		tasksToStart = append(tasksToStart, task)

		// Put tasks that are stopped by acs but hasn't been stopped in wait group
		if task.GetDesiredStatus().Terminal() && task.GetStopSequenceNumber() != 0 {
			engine.taskStopGroup.Add(task.GetStopSequenceNumber(), 1)
		}
	}

	for _, task := range tasksToStart {
		engine.startTask(task)
	}

	engine.saver.Save()
}

// synchronizeContainerStatus checks and updates the container status with docker
func (engine *DockerTaskEngine) synchronizeContainerStatus(container *api.DockerContainer, task *api.Task) {
	if container.DockerID == "" {
		seelog.Debugf("Task engine [%s]: found container potentially created while we were down: %s",
			task.Arn, container.DockerName)
		// Figure out the dockerid
		describedContainer, err := engine.client.InspectContainer(container.DockerName, inspectContainerTimeout)
		if err != nil {
			seelog.Warnf("Task engine [%s]: could not find matching container for expected name [%s]: %v",
				task.Arn, container.DockerName, err)
		} else {
			container.DockerID = describedContainer.ID
			container.Container.SetKnownStatus(dockerStateToState(describedContainer.State))
			container.Container.SetCreatedAt(describedContainer.Created)
			container.Container.SetStartedAt(describedContainer.State.StartedAt)
			container.Container.SetFinishedAt(describedContainer.State.FinishedAt)
			// update mappings that need dockerid
			engine.state.AddContainer(container, task)
			engine.imageManager.RecordContainerReference(container.Container)
			container.Container.SetLabels(describedContainer.Config.Labels)
			// update the container health information
			if container.Container.HealthStatusShouldBeReported() {
				dockerContainerMetadata := metadataFromContainer(describedContainer)
				container.Container.SetHealthStatus(dockerContainerMetadata.Health)
			}
		}
		return
	}

	currentState, metadata := engine.client.DescribeContainer(container.DockerID)
	if metadata.Error != nil {
		currentState = api.ContainerStopped
		if !container.Container.KnownTerminal() {
			container.Container.ApplyingError = api.NewNamedError(&ContainerVanishedError{})
			seelog.Warnf("Task engine [%s]: could not describe previously known container [id=%s; name=%s]; assuming dead: %v",
				task.Arn, container.DockerID, container.DockerName, metadata.Error)
			engine.imageManager.RemoveContainerReferenceFromImageState(container.Container)
		}
	} else {
		container.Container.SetLabels(metadata.Labels)
		container.Container.SetCreatedAt(metadata.CreatedAt)
		container.Container.SetStartedAt(metadata.StartedAt)
		container.Container.SetFinishedAt(metadata.FinishedAt)
		engine.imageManager.RecordContainerReference(container.Container)
		if engine.cfg.ContainerMetadataEnabled && !container.Container.IsMetadataFileUpdated() {
			go engine.updateMetadataFile(task, container)
		}
		// update the container health information
		if container.Container.HealthStatusShouldBeReported() {
			container.Container.SetHealthStatus(metadata.Health)
		}
	}
	if currentState > container.Container.GetKnownStatus() {
		// update the container known status
		container.Container.SetKnownStatus(currentState)
	}
}

// CheckTaskState inspects the state of all containers within a task and writes
// their state to the managed task's container channel.
func (engine *DockerTaskEngine) CheckTaskState(task *api.Task) {
	taskContainers, ok := engine.state.ContainerMapByArn(task.Arn)
	if !ok {
		seelog.Warnf("Task engine [%s]: could not check task state; no task in state", task.Arn)
		return
	}
	for _, container := range task.Containers {
		dockerContainer, ok := taskContainers[container.Name]
		if !ok {
			continue
		}
		status, metadata := engine.client.DescribeContainer(dockerContainer.DockerID)
		engine.processTasks.RLock()
		managedTask, ok := engine.managedTasks[task.Arn]
		engine.processTasks.RUnlock()

		if ok {
			managedTask.dockerMessages <- dockerContainerChange{
				container: container,
				event: DockerContainerChangeEvent{
					Status:                  status,
					DockerContainerMetadata: metadata,
				},
			}
		}
	}
}

// sweepTask deletes all the containers associated with a task
func (engine *DockerTaskEngine) sweepTask(task *api.Task) {
	for _, cont := range task.Containers {
		err := engine.removeContainer(task, cont)
		if err != nil {
			seelog.Debugf("Task engine [%s]: unable to remove old container [%s]: %v",
				task.Arn, cont.Name, err)
		}
		// Internal container(created by ecs-agent) state isn't recorded
		if cont.IsInternal() {
			continue
		}
		err = engine.imageManager.RemoveContainerReferenceFromImageState(cont)
		if err != nil {
			seelog.Errorf("Task engine [%s]: Unable to remove container [%s] reference from image state: %v",
				task.Arn, cont.Name, err)
		}
	}

	// Clean metadata directory for task
	if engine.cfg.ContainerMetadataEnabled {
		err := engine.metadataManager.Clean(task.Arn)
		if err != nil {
			seelog.Warnf("Task engine [%s]: clean task metadata failed: %v", task.Arn, err)
		}
	}
	engine.saver.Save()
}

func (engine *DockerTaskEngine) deleteTask(task *api.Task, handleCleanupDone chan<- struct{}) {
	if engine.cfg.TaskCPUMemLimit.Enabled() {
		err := engine.resource.Cleanup(task)
		if err != nil {
			seelog.Warnf("Unable to cleanup platform resources for task %s: %v",
				task.Arn, err)
		}
	}

	// Now remove ourselves from the global state and cleanup channels
	engine.processTasks.Lock()
	engine.state.RemoveTask(task)
	eni := task.GetTaskENI()
	if eni == nil {
		seelog.Debugf("Task engine [%s]: no eni associated with task", task.Arn)
	} else {
		seelog.Debugf("Task engine [%s]: removing the eni from agent state", task.Arn)
		engine.state.RemoveENIAttachment(eni.MacAddress)
	}
	seelog.Debugf("Task engine [%s]: finished removing task data, removing task from managed tasks", task.Arn)
	delete(engine.managedTasks, task.Arn)
	handleCleanupDone <- struct{}{}
	engine.processTasks.Unlock()
	engine.saver.Save()
}

func (engine *DockerTaskEngine) emitTaskEvent(task *api.Task, reason string) {
	event, err := api.NewTaskStateChangeEvent(task, reason)
	if err != nil {
		seelog.Debugf("Task engine [%s]: unable to create task state change event: %v", task.Arn, err)
		return
	}

	seelog.Infof("Task engine [%s]: Task engine: sending change event [%s]", task.Arn, event.String())
	engine.stateChangeEvents <- event
}

// startTask creates a managedTask construct to track the task and then begins
// pushing it towards its desired state when allowed startTask is protected by
// the processTasks lock of 'AddTask'. It should not be called from anywhere
// else and should exit quickly to allow AddTask to do more work.
func (engine *DockerTaskEngine) startTask(task *api.Task) {
	// Create a channel that may be used to communicate with this task, survey
	// what tasks need to be waited for for this one to start, and then spin off
	// a goroutine to oversee this task

	thisTask := engine.newManagedTask(task)
	thisTask._time = engine.time()

	go thisTask.overseeTask()
}

func (engine *DockerTaskEngine) time() ttime.Time {
	engine._timeOnce.Do(func() {
		if engine._time == nil {
			engine._time = &ttime.DefaultTime{}
		}
	})
	return engine._time
}

<<<<<<< HEAD
=======
// emitContainerEvent passes a given event up through the containerEvents channel if necessary.
// It will omit events the backend would not process and will perform best-effort deduplication of events.
func (engine *DockerTaskEngine) emitContainerEvent(task *api.Task, cont *api.Container, reason string) {
	contKnownStatus := cont.GetKnownStatus()
	if !contKnownStatus.ShouldReportToBackend(cont.GetSteadyStateStatus()) {
		return
	}
	if cont.IsInternal() {
		return
	}
	if cont.GetSentStatus() >= contKnownStatus {
		log.Debug("Already sent container event; no need to re-send", "task", task.Arn, "container", cont.Name, "event", contKnownStatus.String())
		return
	}

	if reason == "" && cont.ApplyingError != nil {
		reason = cont.ApplyingError.Error()
	}
	event := api.ContainerStateChange{
		TaskArn:       task.Arn,
		ContainerName: cont.Name,
		Status:        contKnownStatus.BackendStatus(cont.GetSteadyStateStatus()),
		ExitCode:      cont.GetKnownExitCode(),
		PortBindings:  cont.KnownPortBindings,
		Reason:        reason,
		Container:     cont,
	}
	log.Debug("Container change event", "event", event.String())
	engine.stateChangeEvents <- event
	log.Debug("Container change event passed on", "event", event.String())
}

>>>>>>> 4cda42a9
// openEventstream opens, but does not consume, the docker event stream
func (engine *DockerTaskEngine) openEventstream(ctx context.Context) error {
	events, err := engine.client.ContainerEvents(ctx)
	if err != nil {
		return err
	}
	engine.events = events
	return nil
}

// handleDockerEvents must be called after openEventstream; it processes each
// event that it reads from the docker eventstream
func (engine *DockerTaskEngine) handleDockerEvents(ctx context.Context) {
	for {
		select {
		case <-ctx.Done():
			return
		case event := <-engine.events:
			engine.handleDockerEvent(event)
		}
	}
}

// handleDockerEvent is the entrypoint for task modifications originating with
// events occurring through Docker, outside the task engine itself.
// handleDockerEvent is responsible for taking an event that correlates to a
// container and placing it in the context of the task to which that container
// belongs.
<<<<<<< HEAD
func (engine *DockerTaskEngine) handleDockerEvent(event DockerContainerChangeEvent) bool {
	seelog.Debugf("Task engine: handling a docker event: %v", event)
=======
func (engine *DockerTaskEngine) handleDockerEvent(event DockerContainerChangeEvent) {
	seelog.Debugf("Handling a docker event: %s", event.String())
>>>>>>> 4cda42a9

	task, taskFound := engine.state.TaskByID(event.DockerID)
	cont, containerFound := engine.state.ContainerByID(event.DockerID)
	if !taskFound || !containerFound {
<<<<<<< HEAD
		seelog.Debugf("Task engine: event for container [%s] not managed", event.DockerID)
		return false
=======
		seelog.Debugf("Event for container not managed, container: %s, task found: %v, container found: %v",
			event.DockerID, taskFound, containerFound)
		return
>>>>>>> 4cda42a9
	}

	// Container health status change doesnot affect the container status
	// no need to process this in task manager
	if event.Type == api.ContainerHealthEvent {
		if cont.Container.HealthStatusShouldBeReported() {
			seelog.Debugf("Updating container health status: %v, container: %s", event.DockerContainerMetadata.Health, cont.DockerID)
			cont.Container.SetHealthStatus(event.DockerContainerMetadata.Health)
		}
		return
	}

	engine.processTasks.RLock()
	managedTask, ok := engine.managedTasks[task.Arn]
	// hold the lock until the message is sent so we don't send on a closed channel
	defer engine.processTasks.RUnlock()
	if !ok {
<<<<<<< HEAD
		seelog.Criticalf("Task engine: could not find managed task [%s] corresponding to a docker event: %v",
			task.Arn, event)
		return true
	}
	seelog.Debugf("Task engine [%s]: writing docker event to the task: %v", task.Arn, event)
	managedTask.dockerMessages <- dockerContainerChange{container: cont.Container, event: event}
	seelog.Debugf("Task engine [%s]: wrote docker event to the task", task.Arn, event)
	return true
=======
		seelog.Criticalf("Could not find managed task corresponding to a docker event, event: %s, task: %s", event.String(), task.Arn)
		return
	}
	seelog.Debugf("Writing docker event to the associated task: %s, event: %s", task.Arn, event.String())

	managedTask.dockerMessages <- dockerContainerChange{container: cont.Container, event: event}
	seelog.Debugf("Wrote docker event to the associated task: %s, event: %s", task.Arn, event.String())
	return
>>>>>>> 4cda42a9
}

// StateChangeEvents returns channels to read task and container state changes. These
// changes should be read as soon as possible as them not being read will block
// processing the task referenced by the event.
func (engine *DockerTaskEngine) StateChangeEvents() chan statechange.Event {
	return engine.stateChangeEvents
}

// AddTask starts tracking a task
func (engine *DockerTaskEngine) AddTask(task *api.Task) error {
	task.PostUnmarshalTask(engine.cfg, engine.credentialsManager)

	engine.processTasks.Lock()
	defer engine.processTasks.Unlock()

	existingTask, exists := engine.state.TaskByArn(task.Arn)
	if !exists {
		// This will update the container desired status
		task.UpdateDesiredStatus()

		engine.state.AddTask(task)
		if dependencygraph.ValidDependencies(task) {
			engine.startTask(task)
		} else {
			seelog.Errorf("Task engine [%s]: unable to progress task with circular dependencies", task.Arn)
			task.SetKnownStatus(api.TaskStopped)
			task.SetDesiredStatus(api.TaskStopped)
			err := TaskDependencyError{task.Arn}
			engine.emitTaskEvent(task, err.Error())
		}
		return nil
	}

	// Update task
	engine.updateTaskUnsafe(existingTask, task)

	return nil
}

// ListTasks returns the tasks currently managed by the DockerTaskEngine
func (engine *DockerTaskEngine) ListTasks() ([]*api.Task, error) {
	return engine.state.AllTasks(), nil
}

// GetTaskByArn returns the task identified by that ARN
func (engine *DockerTaskEngine) GetTaskByArn(arn string) (*api.Task, bool) {
	return engine.state.TaskByArn(arn)
}

func (engine *DockerTaskEngine) pullContainer(task *api.Task, container *api.Container) DockerContainerMetadata {
	switch container.Type {
	case api.ContainerCNIPause:
		// ContainerCNIPause image are managed at startup
		return DockerContainerMetadata{}
	case api.ContainerEmptyHostVolume:
		// ContainerEmptyHostVolume image is either local (must be imported) or remote (must be pulled)
		if emptyvolume.LocalImage {
			return engine.client.ImportLocalEmptyVolumeImage()
		}
	}

	// Record the pullStoppedAt timestamp
	defer func() {
		timestamp := engine.time().Now()
		task.SetPullStoppedAt(timestamp)
	}()

	if engine.enableConcurrentPull {
		seelog.Infof("Task engine [%s]: pulling container %s concurrently", task.Arn, container.Name)
		return engine.concurrentPull(task, container)
	}
	seelog.Infof("Task engine [%s]: pulling container %s serially", task.Arn, container.Name)
	return engine.serialPull(task, container)
}

func (engine *DockerTaskEngine) concurrentPull(task *api.Task, container *api.Container) DockerContainerMetadata {
	seelog.Debugf("Task engine [%s]: attempting to obtain ImagePullDeleteLock to pull image - %s",
		task.Arn, container.Image)
	ImagePullDeleteLock.RLock()
	seelog.Debugf("Task engine [%s]: Acquired ImagePullDeleteLock, start pulling image - %s",
		task.Arn, container.Image)
	defer seelog.Debugf("Task engine [%s]: Released ImagePullDeleteLock after pulling image - %s",
		task.Arn, container.Image)
	defer ImagePullDeleteLock.RUnlock()

	// Record the task pull_started_at timestamp
	pullStart := engine.time().Now()
	defer func(startTime time.Time) {
		seelog.Infof("Task engine [%s]: Finished pulling container %s in %s",
			task.Arn, container.Image, time.Since(startTime).String())
	}(pullStart)
	ok := task.SetPullStartedAt(pullStart)
	if ok {
		seelog.Infof("Task engine [%s]: Recording timestamp for starting image pulltime: %s",
			task.Arn, pullStart)
	}

	return engine.pullAndUpdateContainerReference(task, container)
}

func (engine *DockerTaskEngine) serialPull(task *api.Task, container *api.Container) DockerContainerMetadata {
	seelog.Debugf("Task engine [%s]: attempting to obtain ImagePullDeleteLock to pull image - %s",
		task.Arn, container.Image)
	ImagePullDeleteLock.Lock()
	seelog.Debugf("Task engine [%s]: acquired ImagePullDeleteLock, start pulling image - %s",
		task.Arn, container.Image)
	defer seelog.Debugf("Task engine [%s]: released ImagePullDeleteLock after pulling image - %s",
		task.Arn, container.Image)
	defer ImagePullDeleteLock.Unlock()

	pullStart := engine.time().Now()
	defer func(startTime time.Time) {
		seelog.Infof("Task engine [%s]: finished pulling image [%s] in %s",
			task.Arn, container.Image, time.Since(startTime).String())
	}(pullStart)
	ok := task.SetPullStartedAt(pullStart)
	if ok {
		seelog.Infof("Task engine [%s]: recording timestamp for starting image pull: %s",
			task.Arn, pullStart.String())
	}

	return engine.pullAndUpdateContainerReference(task, container)
}

func (engine *DockerTaskEngine) pullAndUpdateContainerReference(task *api.Task, container *api.Container) DockerContainerMetadata {
	// If a task is blocked here for some time, and before it starts pulling image,
	// the task's desired status is set to stopped, then don't pull the image
	if task.GetDesiredStatus() == api.TaskStopped {
		seelog.Infof("Task engine [%s]: task's desired status is stopped, skipping container [%s] pull",
			task.Arn, container.Name)
		container.SetDesiredStatus(api.ContainerStopped)
		return DockerContainerMetadata{Error: TaskStoppedBeforePullBeginError{task.Arn}}
	}

	// Set the credentials for pull from ECR if necessary
	if container.ShouldPullWithExecutionRole() {
		executionCredentials, ok := engine.credentialsManager.GetTaskCredentials(task.GetExecutionCredentialsID())
		if !ok {
			seelog.Infof("Task engine [%s]: unable to acquire ECR credentials for container [%s]",
				task.Arn, container.Name)
			return DockerContainerMetadata{
				Error: CannotPullECRContainerError{
					fromError: errors.New("engine ecr credentials: not found"),
				},
			}
		}

		iamCredentials := executionCredentials.GetIAMRoleCredentials()
		container.SetRegistryAuthCredentials(iamCredentials)
		// Clean up the ECR pull credentials after pulling
		defer container.SetRegistryAuthCredentials(credentials.IAMRoleCredentials{})
	}

	metadata := engine.client.PullImage(container.Image, container.RegistryAuthentication)

	// Don't add internal images(created by ecs-agent) into imagemanger state
	if container.IsInternal() {
		return metadata
	}

	err := engine.imageManager.RecordContainerReference(container)
	if err != nil {
		seelog.Errorf("Task engine [%s]: Unable to add container reference to image state: %v",
			task.Arn, err)
	}
	imageState := engine.imageManager.GetImageStateFromImageName(container.Image)
	engine.state.AddImageState(imageState)
	engine.saver.Save()
	return metadata
}

func (engine *DockerTaskEngine) createContainer(task *api.Task, container *api.Container) DockerContainerMetadata {
	seelog.Infof("Task engine [%s]: creating container: %s", task.Arn, container.Name)
	client := engine.client
	if container.DockerConfig.Version != nil {
		client = client.WithVersion(dockerclient.DockerVersion(*container.DockerConfig.Version))
	}

	dockerContainerName := ""
	containerMap, ok := engine.state.ContainerMapByArn(task.Arn)
	if !ok {
		containerMap = make(map[string]*api.DockerContainer)
	} else {
		// looking for container that has docker name but not created
		for _, v := range containerMap {
			if v.Container.Name == container.Name {
				dockerContainerName = v.DockerName
				break
			}
		}
	}

	// Resolve HostConfig
	// we have to do this in create, not start, because docker no longer handles
	// merging create config with start hostconfig the same; e.g. memory limits
	// get lost
	dockerClientVersion, versionErr := client.APIVersion()
	if versionErr != nil {
		return DockerContainerMetadata{Error: CannotGetDockerClientVersionError{versionErr}}
	}

	hostConfig, hcerr := task.DockerHostConfig(container, containerMap, dockerClientVersion)
	if hcerr != nil {
		return DockerContainerMetadata{Error: api.NamedError(hcerr)}
	}

	if container.AWSLogAuthExecutionRole() {
		err := task.ApplyExecutionRoleLogsAuth(hostConfig, engine.credentialsManager)
		if err != nil {
			return DockerContainerMetadata{Error: api.NamedError(err)}
		}
	}

	config, err := task.DockerConfig(container, dockerClientVersion)
	if err != nil {
		return DockerContainerMetadata{Error: api.NamedError(err)}
	}

	// Augment labels with some metadata from the agent. Explicitly do this last
	// such that it will always override duplicates in the provided raw config
	// data.
	config.Labels[labelPrefix+"task-arn"] = task.Arn
	config.Labels[labelPrefix+"container-name"] = container.Name
	config.Labels[labelPrefix+"task-definition-family"] = task.Family
	config.Labels[labelPrefix+"task-definition-version"] = task.Version
	config.Labels[labelPrefix+"cluster"] = engine.cfg.Cluster

	if dockerContainerName == "" {
		// only alphanumeric and hyphen characters are allowed
		reInvalidChars := regexp.MustCompile("[^A-Za-z0-9-]+")
		name := reInvalidChars.ReplaceAllString(container.Name, "")

		dockerContainerName = "ecs-" + task.Family + "-" + task.Version + "-" + name + "-" + utils.RandHex()

		// Pre-add the container in case we stop before the next, more useful,
		// AddContainer call. This ensures we have a way to get the container if
		// we die before 'createContainer' returns because we can inspect by
		// name
		engine.state.AddContainer(&api.DockerContainer{
			DockerName: dockerContainerName,
			Container:  container,
		}, task)
		seelog.Infof("Task engine [%s]: created container name mapping for task:  %s -> %s",
			task.Arn, container.Name, dockerContainerName)
		engine.saver.ForceSave()
	}

	// Create metadata directory and file then populate it with common metadata of all containers of this task
	// Afterwards add this directory to the container's mounts if file creation was successful
	if engine.cfg.ContainerMetadataEnabled && !container.IsInternal() {
		mderr := engine.metadataManager.Create(config, hostConfig, task.Arn, container.Name)
		if mderr != nil {
			seelog.Warnf("Task engine [%s]: unable to create metadata for container %s: %v",
				task.Arn, container.Name, mderr)
		}
	}

	metadata := client.CreateContainer(config, hostConfig, dockerContainerName, createContainerTimeout)
	if metadata.DockerID != "" {
		engine.state.AddContainer(&api.DockerContainer{DockerID: metadata.DockerID,
			DockerName: dockerContainerName,
			Container:  container}, task)
	}
	container.SetLabels(config.Labels)
	seelog.Infof("Task engine [%s]: created docker container for task: %s -> %s",
		task.Arn, container.Name, metadata.DockerID)
	return metadata
}

func (engine *DockerTaskEngine) startContainer(task *api.Task, container *api.Container) DockerContainerMetadata {
	seelog.Infof("Task engine [%s]: starting container: %s", task.Arn, container.Name)
	client := engine.client
	if container.DockerConfig.Version != nil {
		client = client.WithVersion(dockerclient.DockerVersion(*container.DockerConfig.Version))
	}

	containerMap, ok := engine.state.ContainerMapByArn(task.Arn)
	if !ok {
		return DockerContainerMetadata{
			Error: CannotStartContainerError{
				fromError: errors.Errorf("Container belongs to unrecognized task %s", task.Arn),
			},
		}
	}

	dockerContainer, ok := containerMap[container.Name]
	if !ok {
		return DockerContainerMetadata{
			Error: CannotStartContainerError{
				fromError: errors.Errorf("Container not recorded as created"),
			},
		}
	}
	dockerContainerMD := client.StartContainer(dockerContainer.DockerID, startContainerTimeout)

	// Get metadata through container inspection and available task information then write this to the metadata file
	// Performs this in the background to avoid delaying container start
	// TODO: Add a state to the api.Container for the status of the metadata file (Whether it needs update) and
	// add logic to engine state restoration to do a metadata update for containers that are running after the agent was restarted
	if dockerContainerMD.Error == nil &&
		engine.cfg.ContainerMetadataEnabled &&
		!container.IsInternal() {
		go func() {
			err := engine.metadataManager.Update(dockerContainer.DockerID, task.Arn, container.Name)
			if err != nil {
				seelog.Warnf("Task engine [%s]: failed to update metadata file for container %s: %v",
					task.Arn, container.Name, err)
				return
			}
			container.SetMetadataFileUpdated()
			seelog.Debugf("Task engine [%s]: updated metadata file for container %s",
				task.Arn, container.Name)
		}()
	}
	return dockerContainerMD
}

func (engine *DockerTaskEngine) provisionContainerResources(task *api.Task, container *api.Container) DockerContainerMetadata {
	seelog.Infof("Task engine [%s]: setting up container resources for container [%s]",
		task.Arn, container.Name)
	cniConfig, err := engine.buildCNIConfigFromTaskContainer(task, container)
	if err != nil {
		return DockerContainerMetadata{
			Error: ContainerNetworkingError{
				fromError: errors.Wrap(err,
					"container resource provisioning: unable to build cni configuration"),
			},
		}
	}
	// Invoke the libcni to config the network namespace for the container
	result, err := engine.cniClient.SetupNS(cniConfig)
	if err != nil {
		seelog.Errorf("Task engine [%s]: unable to configure pause container namespace: %v",
			task.Arn, err)
		return DockerContainerMetadata{
			DockerID: cniConfig.ContainerID,
			Error: ContainerNetworkingError{errors.Wrap(err,
				"container resource provisioning: failed to setup network namespace")},
		}
	}

	taskIP := result.IPs[0].Address.IP.String()
	seelog.Infof("Task engine [%s]: associated with ip address '%s'", task.Arn, taskIP)
	engine.state.AddTaskIPAddress(taskIP, task.Arn)
	return DockerContainerMetadata{
		DockerID: cniConfig.ContainerID,
	}
}

// cleanupPauseContainerNetwork will clean up the network namespace of pause container
func (engine *DockerTaskEngine) cleanupPauseContainerNetwork(task *api.Task, container *api.Container) error {
	seelog.Infof("Task engine [%s]: cleaning up the network namespace", task.Arn)

	cniConfig, err := engine.buildCNIConfigFromTaskContainer(task, container)
	if err != nil {
		return errors.Wrapf(err,
			"engine: failed cleanup task network namespace, task: %s", task.String())
	}

	return engine.cniClient.CleanupNS(cniConfig)
}

func (engine *DockerTaskEngine) buildCNIConfigFromTaskContainer(task *api.Task, container *api.Container) (*ecscni.Config, error) {
	cfg, err := task.BuildCNIConfig()
	if err != nil {
		return nil, errors.Wrapf(err, "engine: build cni configuration from task failed")
	}

	if engine.cfg.OverrideAWSVPCLocalIPv4Address != nil &&
		len(engine.cfg.OverrideAWSVPCLocalIPv4Address.IP) != 0 &&
		len(engine.cfg.OverrideAWSVPCLocalIPv4Address.Mask) != 0 {
		cfg.IPAMV4Address = engine.cfg.OverrideAWSVPCLocalIPv4Address
	}

	if len(engine.cfg.AWSVPCAdditionalLocalRoutes) != 0 {
		cfg.AdditionalLocalRoutes = engine.cfg.AWSVPCAdditionalLocalRoutes
	}

	// Get the pid of container
	containers, ok := engine.state.ContainerMapByArn(task.Arn)
	if !ok {
		return nil, errors.New("engine: failed to find the pause container, no containers in the task")
	}

	pauseContainer, ok := containers[container.Name]
	if !ok {
		return nil, errors.New("engine: failed to find the pause container")
	}
	containerInspectOutput, err := engine.client.InspectContainer(pauseContainer.DockerName, inspectContainerTimeout)
	if err != nil {
		return nil, err
	}

	cfg.ContainerPID = strconv.Itoa(containerInspectOutput.State.Pid)
	cfg.ContainerID = containerInspectOutput.ID
	cfg.BlockInstanceMetdata = engine.cfg.AWSVPCBlockInstanceMetdata

	return cfg, nil
}

func (engine *DockerTaskEngine) stopContainer(task *api.Task, container *api.Container) DockerContainerMetadata {
	seelog.Infof("Task engine [%s]: stopping container [%s]", task.Arn, container.Name)
	containerMap, ok := engine.state.ContainerMapByArn(task.Arn)
	if !ok {
		return DockerContainerMetadata{
			Error: CannotStopContainerError{
				fromError: errors.Errorf("Container belongs to unrecognized task %s", task.Arn),
			},
		}
	}

	dockerContainer, ok := containerMap[container.Name]
	if !ok {
		return DockerContainerMetadata{
			Error: CannotStopContainerError{errors.Errorf("Container not recorded as created")},
		}
	}

	// Cleanup the pause container network namespace before stop the container
	if container.Type == api.ContainerCNIPause {
		err := engine.cleanupPauseContainerNetwork(task, container)
		if err != nil {
			seelog.Errorf("Task engine [%s]: unable to cleanup pause container network namespace: %v",
				task.Arn, err)
		}
		seelog.Infof("Task engine [%s]: cleaned pause container network namespace", task.Arn)
	}

	return engine.client.StopContainer(dockerContainer.DockerID, stopContainerTimeout)
}

func (engine *DockerTaskEngine) removeContainer(task *api.Task, container *api.Container) error {
	seelog.Infof("Task engine [%s]: removing container: %s", task.Arn, container.Name)
	containerMap, ok := engine.state.ContainerMapByArn(task.Arn)

	if !ok {
		return errors.New("No such task: " + task.Arn)
	}

	dockerContainer, ok := containerMap[container.Name]
	if !ok {
		return errors.New("No container named '" + container.Name + "' created in " + task.Arn)
	}

	return engine.client.RemoveContainer(dockerContainer.DockerName, removeContainerTimeout)
}

// updateTaskUnsafe determines if a new transition needs to be applied to the
// referenced task, and if needed applies it. It should not be called anywhere
// but from 'AddTask' and is protected by the processTasks lock there.
func (engine *DockerTaskEngine) updateTaskUnsafe(task *api.Task, update *api.Task) {
	managedTask, ok := engine.managedTasks[task.Arn]
	if !ok {
		seelog.Criticalf("Task engine [%s]: ACS message for a task we thought we managed, but don't!  Aborting.",
			task.Arn)
		return
	}
	// Keep the lock because sequence numbers cannot be correct unless they are
	// also read in the order addtask was called
	// This does block the engine's ability to ingest any new events (including
	// stops for past tasks, ack!), but this is necessary for correctness
	updateDesiredStatus := update.GetDesiredStatus()
	seelog.Debugf("Task engine [%s]: putting update on the acs channel: [%s] with seqnum [%d]",
		task.Arn, updateDesiredStatus.String(), update.StopSequenceNumber)
	transition := acsTransition{desiredStatus: updateDesiredStatus}
	transition.seqnum = update.StopSequenceNumber
	managedTask.acsMessages <- transition
	seelog.Debugf("Task engine [%s]: update taken off the acs channel: [%s] with seqnum [%d]",
		task.Arn, updateDesiredStatus.String(), update.StopSequenceNumber)
}

// transitionContainer calls applyContainerState, and then notifies the managed
// task of the change.  transitionContainer is called by progressContainers and
// by handleStoppedToRunningContainerTransition.
func (engine *DockerTaskEngine) transitionContainer(task *api.Task, container *api.Container, to api.ContainerStatus) {
	// Let docker events operate async so that we can continue to handle ACS / other requests
	// This is safe because 'applyContainerState' will not mutate the task
	metadata := engine.applyContainerState(task, container, to)

	engine.processTasks.RLock()
	managedTask, ok := engine.managedTasks[task.Arn]
	if ok {
		managedTask.dockerMessages <- dockerContainerChange{
			container: container,
			event: DockerContainerChangeEvent{
				Status:                  to,
				DockerContainerMetadata: metadata,
			},
		}
	}
	engine.processTasks.RUnlock()
}

// applyContainerState moves the container to the given state by calling the
// function defined in the transitionFunctionMap for the state
func (engine *DockerTaskEngine) applyContainerState(task *api.Task, container *api.Container, nextState api.ContainerStatus) DockerContainerMetadata {
	transitionFunction, ok := engine.transitionFunctionMap()[nextState]
	if !ok {
		seelog.Criticalf("Task engine [%s]: unsupported desired state transition for container [%s]: %s",
			task.Arn, container.Name, nextState.String())
		return DockerContainerMetadata{Error: &impossibleTransitionError{nextState}}
	}
	metadata := transitionFunction(task, container)
	if metadata.Error != nil {
		seelog.Infof("Task engine [%s]: error transitioning container [%s] to [%s]: %v",
			task.Arn, container.Name, nextState.String(), metadata.Error)
	} else {
		seelog.Debugf("Task engine [%s]: transitioned container [%s] to [%s]",
			task.Arn, container.Name, nextState.String())
		engine.saver.Save()
	}
	return metadata
}

// transitionFunctionMap provides the logic for the simple state machine of the
// DockerTaskEngine. Each desired state maps to a function that can be called
// to try and move the task to that desired state.
func (engine *DockerTaskEngine) transitionFunctionMap() map[api.ContainerStatus]transitionApplyFunc {
	return engine.containerStatusToTransitionFunction
}

type transitionApplyFunc (func(*api.Task, *api.Container) DockerContainerMetadata)

// State is a function primarily meant for testing usage; it is explicitly not
// part of the TaskEngine interface and should not be relied upon.
// It returns an internal representation of the state of this DockerTaskEngine.
func (engine *DockerTaskEngine) State() dockerstate.TaskEngineState {
	return engine.state
}

// Version returns the underlying docker version.
func (engine *DockerTaskEngine) Version() (string, error) {
	return engine.client.Version()
}

// isParallelPullCompatible checks the docker version and return true if docker version >= 1.11.1
func (engine *DockerTaskEngine) isParallelPullCompatible() bool {
	version, err := engine.Version()
	if err != nil {
		seelog.Warnf("Task engine: failed to get docker version: %v", err)
		return false
	}

	match, err := utils.Version(version).Matches(">=1.11.1")
	if err != nil {
		seelog.Warnf("Task engine: Could not compare docker version: %v", err)
		return false
	}

	if match {
		seelog.Debugf("Task engine: Found Docker version [%s]. Enabling concurrent pull", version)
		return true
	}

	return false
}

func (engine *DockerTaskEngine) updateMetadataFile(task *api.Task, cont *api.DockerContainer) {
	err := engine.metadataManager.Update(cont.DockerID, task.Arn, cont.Container.Name)
	if err != nil {
		seelog.Errorf("Task engine [%s]: failed to update metadata file for container %s: %v",
			task.Arn, cont.Container.Name, err)
	} else {
		cont.Container.SetMetadataFileUpdated()
		seelog.Debugf("Task engine [%s]: updated metadata file for container %s",
			task.Arn, cont.Container.Name)
	}
}<|MERGE_RESOLUTION|>--- conflicted
+++ resolved
@@ -463,41 +463,6 @@
 	return engine._time
 }
 
-<<<<<<< HEAD
-=======
-// emitContainerEvent passes a given event up through the containerEvents channel if necessary.
-// It will omit events the backend would not process and will perform best-effort deduplication of events.
-func (engine *DockerTaskEngine) emitContainerEvent(task *api.Task, cont *api.Container, reason string) {
-	contKnownStatus := cont.GetKnownStatus()
-	if !contKnownStatus.ShouldReportToBackend(cont.GetSteadyStateStatus()) {
-		return
-	}
-	if cont.IsInternal() {
-		return
-	}
-	if cont.GetSentStatus() >= contKnownStatus {
-		log.Debug("Already sent container event; no need to re-send", "task", task.Arn, "container", cont.Name, "event", contKnownStatus.String())
-		return
-	}
-
-	if reason == "" && cont.ApplyingError != nil {
-		reason = cont.ApplyingError.Error()
-	}
-	event := api.ContainerStateChange{
-		TaskArn:       task.Arn,
-		ContainerName: cont.Name,
-		Status:        contKnownStatus.BackendStatus(cont.GetSteadyStateStatus()),
-		ExitCode:      cont.GetKnownExitCode(),
-		PortBindings:  cont.KnownPortBindings,
-		Reason:        reason,
-		Container:     cont,
-	}
-	log.Debug("Container change event", "event", event.String())
-	engine.stateChangeEvents <- event
-	log.Debug("Container change event passed on", "event", event.String())
-}
-
->>>>>>> 4cda42a9
 // openEventstream opens, but does not consume, the docker event stream
 func (engine *DockerTaskEngine) openEventstream(ctx context.Context) error {
 	events, err := engine.client.ContainerEvents(ctx)
@@ -526,25 +491,14 @@
 // handleDockerEvent is responsible for taking an event that correlates to a
 // container and placing it in the context of the task to which that container
 // belongs.
-<<<<<<< HEAD
-func (engine *DockerTaskEngine) handleDockerEvent(event DockerContainerChangeEvent) bool {
-	seelog.Debugf("Task engine: handling a docker event: %v", event)
-=======
 func (engine *DockerTaskEngine) handleDockerEvent(event DockerContainerChangeEvent) {
 	seelog.Debugf("Handling a docker event: %s", event.String())
->>>>>>> 4cda42a9
 
 	task, taskFound := engine.state.TaskByID(event.DockerID)
 	cont, containerFound := engine.state.ContainerByID(event.DockerID)
 	if !taskFound || !containerFound {
-<<<<<<< HEAD
 		seelog.Debugf("Task engine: event for container [%s] not managed", event.DockerID)
-		return false
-=======
-		seelog.Debugf("Event for container not managed, container: %s, task found: %v, container found: %v",
-			event.DockerID, taskFound, containerFound)
 		return
->>>>>>> 4cda42a9
 	}
 
 	// Container health status change doesnot affect the container status
@@ -562,25 +516,14 @@
 	// hold the lock until the message is sent so we don't send on a closed channel
 	defer engine.processTasks.RUnlock()
 	if !ok {
-<<<<<<< HEAD
 		seelog.Criticalf("Task engine: could not find managed task [%s] corresponding to a docker event: %v",
 			task.Arn, event)
-		return true
+		return
 	}
 	seelog.Debugf("Task engine [%s]: writing docker event to the task: %v", task.Arn, event)
 	managedTask.dockerMessages <- dockerContainerChange{container: cont.Container, event: event}
 	seelog.Debugf("Task engine [%s]: wrote docker event to the task", task.Arn, event)
-	return true
-=======
-		seelog.Criticalf("Could not find managed task corresponding to a docker event, event: %s, task: %s", event.String(), task.Arn)
-		return
-	}
-	seelog.Debugf("Writing docker event to the associated task: %s, event: %s", task.Arn, event.String())
-
-	managedTask.dockerMessages <- dockerContainerChange{container: cont.Container, event: event}
-	seelog.Debugf("Wrote docker event to the associated task: %s, event: %s", task.Arn, event.String())
 	return
->>>>>>> 4cda42a9
 }
 
 // StateChangeEvents returns channels to read task and container state changes. These
