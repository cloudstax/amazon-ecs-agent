// Copyright 2014-2017 Amazon.com, Inc. or its affiliates. All Rights Reserved.
//
// Licensed under the Apache License, Version 2.0 (the "License"). You may
// not use this file except in compliance with the License. A copy of the
// License is located at
//
//	http://aws.amazon.com/apache2.0/
//
// or in the "license" file accompanying this file. This file is distributed
// on an "AS IS" BASIS, WITHOUT WARRANTIES OR CONDITIONS OF ANY KIND, either
// express or implied. See the License for the specific language governing
// permissions and limitations under the License.

// Package engine contains the core logic for managing tasks
package engine

import (
	"strconv"
	"sync"
	"time"

	"github.com/aws/amazon-ecs-agent/agent/api"
	"github.com/aws/amazon-ecs-agent/agent/config"
	"github.com/aws/amazon-ecs-agent/agent/credentials"
	"github.com/aws/amazon-ecs-agent/agent/ecscni"
	"github.com/aws/amazon-ecs-agent/agent/engine/dependencygraph"
	"github.com/aws/amazon-ecs-agent/agent/engine/dockerclient"
	"github.com/aws/amazon-ecs-agent/agent/engine/dockerstate"
	"github.com/aws/amazon-ecs-agent/agent/eventstream"
	"github.com/aws/amazon-ecs-agent/agent/statechange"
	"github.com/aws/amazon-ecs-agent/agent/statemanager"
	"github.com/aws/amazon-ecs-agent/agent/utils"
	utilsync "github.com/aws/amazon-ecs-agent/agent/utils/sync"
	"github.com/aws/amazon-ecs-agent/agent/utils/ttime"
	"github.com/cihub/seelog"
	"github.com/pkg/errors"
	"golang.org/x/net/context"
)

const (
	//DockerEndpointEnvVariable is the environment variable that can override the Docker endpoint
	DockerEndpointEnvVariable = "DOCKER_HOST"
	// DockerDefaultEndpoint is the default value for the Docker endpoint
	DockerDefaultEndpoint = "unix:///var/run/docker.sock"
	labelPrefix           = "com.amazonaws.ecs."
)

<<<<<<< HEAD
type transitionApplyFunc (func(*api.Task, *api.Container) DockerContainerMetadata)

// DockerTaskEngine is an abstraction over the DockerGoClient so that
=======
// DockerTaskEngine is a state machine for managing a task and its containers
// in ECS.
//
// DockerTaskEngine implements an abstraction over the DockerGoClient so that
>>>>>>> 6b6988c1
// it does not have to know about tasks, only containers
// The DockerTaskEngine interacts with Docker to implement a TaskEngine
type DockerTaskEngine struct {
	// implements TaskEngine

	cfg *config.Config

	initialized  bool
	mustInitLock sync.Mutex

	// state stores all tasks this task engine is aware of, including their
	// current state and mappings to/from dockerId and name.
	// This is used to checkpoint state to disk so tasks may survive agent
	// failures or updates
	state        dockerstate.TaskEngineState
	managedTasks map[string]*managedTask

	taskStopGroup *utilsync.SequentialWaitGroup

	events            <-chan DockerContainerChangeEvent
	stateChangeEvents chan statechange.Event
	saver             statemanager.Saver

	client     DockerClient
	clientLock sync.Mutex
	cniClient  ecscni.CNIClient

	containerChangeEventStream *eventstream.EventStream

	stopEngine context.CancelFunc

	// processTasks is a mutex that the task engine must aquire before changing
	// any task's state which it manages. Since this is a lock that encompasses
	// all tasks, it must not aquire it for any significant duration
	// The write mutex should be taken when adding and removing tasks from managedTasks.
	processTasks sync.RWMutex

	enableConcurrentPull                bool
	credentialsManager                  credentials.Manager
	_time                               ttime.Time
	_timeOnce                           sync.Once
	imageManager                        ImageManager
	containerStatusToTransitionFunction map[api.ContainerStatus]transitionApplyFunc
}

// NewDockerTaskEngine returns a created, but uninitialized, DockerTaskEngine.
// The distinction between created and initialized is that when created it may
// be serialized/deserialized, but it will not communicate with docker until it
// is also initialized.
func NewDockerTaskEngine(cfg *config.Config, client DockerClient, credentialsManager credentials.Manager, containerChangeEventStream *eventstream.EventStream, imageManager ImageManager, state dockerstate.TaskEngineState) *DockerTaskEngine {
	dockerTaskEngine := &DockerTaskEngine{
		cfg:    cfg,
		client: client,
		saver:  statemanager.NewNoopStateManager(),

		state:         state,
		managedTasks:  make(map[string]*managedTask),
		taskStopGroup: utilsync.NewSequentialWaitGroup(),

		stateChangeEvents: make(chan statechange.Event),

		enableConcurrentPull: false,
		credentialsManager:   credentialsManager,

		containerChangeEventStream: containerChangeEventStream,
		imageManager:               imageManager,
		cniClient: ecscni.NewClient(&ecscni.Config{
			PluginsPath:            cfg.CNIPluginsPath,
			MinSupportedCNIVersion: config.DefaultMinSupportedCNIVersion,
		}),
	}

	dockerTaskEngine.initializeContainerStatusToTransitionFunction()

	return dockerTaskEngine
}

func (engine *DockerTaskEngine) initializeContainerStatusToTransitionFunction() {
	containerStatusToTransitionFunction := map[api.ContainerStatus]transitionApplyFunc{
		api.ContainerPulled:               engine.pullContainer,
		api.ContainerCreated:              engine.createContainer,
		api.ContainerRunning:              engine.startContainer,
		api.ContainerResourcesProvisioned: engine.provisionContainerResources,
		api.ContainerStopped:              engine.stopContainer,
	}
	engine.containerStatusToTransitionFunction = containerStatusToTransitionFunction
}

// ImagePullDeleteLock ensures that pulls and deletes do not run at the same time and pulls can be run at the same time for docker >= 1.11.1
// Pulls are serialized as a temporary workaround for a devicemapper issue. (see https://github.com/docker/docker/issues/9718)
// Deletes must not run at the same time as pulls to prevent deletion of images that are being used to launch new tasks.
var ImagePullDeleteLock sync.RWMutex

// UnmarshalJSON restores a previously marshaled task-engine state from json
func (engine *DockerTaskEngine) UnmarshalJSON(data []byte) error {
	return engine.state.UnmarshalJSON(data)
}

// MarshalJSON marshals into state directly
func (engine *DockerTaskEngine) MarshalJSON() ([]byte, error) {
	return engine.state.MarshalJSON()
}

// Init initializes a DockerTaskEngine such that it may communicate with docker
// and operate normally.
// This function must be called before any other function, except serializing and deserializing, can succeed without error.
func (engine *DockerTaskEngine) Init(ctx context.Context) error {
	// TODO, pass in a a context from main from background so that other things can stop us, not just the tests
	derivedCtx, cancel := context.WithCancel(ctx)
	engine.stopEngine = cancel

	// Determine whether the engine can perform concurrent "docker pull" based on docker version
	engine.enableConcurrentPull = engine.isParallelPullCompatible()

	// Open the event stream before we sync state so that e.g. if a container
	// goes from running to stopped after we sync with it as "running" we still
	// have the "went to stopped" event pending so we can be up to date.
	err := engine.openEventstream(derivedCtx)
	if err != nil {
		return err
	}
	engine.synchronizeState()
	// Now catch up and start processing new events per normal
	go engine.handleDockerEvents(derivedCtx)
	engine.initialized = true
	return nil
}

// SetDockerClient provides a way to override the client used for communication with docker as a testing hook.
func (engine *DockerTaskEngine) SetDockerClient(client DockerClient) {
	engine.clientLock.Lock()
	engine.clientLock.Unlock()
	engine.client = client
}

// MustInit blocks and retries until an engine can be initialized.
func (engine *DockerTaskEngine) MustInit(ctx context.Context) {
	if engine.initialized {
		return
	}
	engine.mustInitLock.Lock()
	defer engine.mustInitLock.Unlock()

	errorOnce := sync.Once{}
	taskEngineConnectBackoff := utils.NewSimpleBackoff(200*time.Millisecond, 2*time.Second, 0.20, 1.5)
	utils.RetryWithBackoff(taskEngineConnectBackoff, func() error {
		if engine.initialized {
			return nil
		}
		err := engine.Init(ctx)
		if err != nil {
			errorOnce.Do(func() {
				log.Error("Could not connect to docker daemon", "err", err)
			})
		}
		return err
	})
}

// SetSaver sets the saver that is used by the DockerTaskEngine
func (engine *DockerTaskEngine) SetSaver(saver statemanager.Saver) {
	engine.saver = saver
}

// Shutdown makes a best-effort attempt to cleanup after the task engine.
// This should not be relied on for anything more complicated than testing.
func (engine *DockerTaskEngine) Shutdown() {
	engine.stopEngine()
	engine.Disable()
}

// Disable prevents this engine from managing any additional tasks.
func (engine *DockerTaskEngine) Disable() {
	engine.processTasks.Lock()
}

// synchronizeState explicitly goes through each docker container stored in
// "state" and updates its KnownStatus appropriately, as well as queueing up
// events to push upstream.
func (engine *DockerTaskEngine) synchronizeState() {
	engine.processTasks.Lock()
	defer engine.processTasks.Unlock()
	imageStates := engine.state.AllImageStates()
	if len(imageStates) != 0 {
		engine.imageManager.AddAllImageStates(imageStates)
	}

	tasks := engine.state.AllTasks()
	for _, task := range tasks {
		conts, ok := engine.state.ContainerMapByArn(task.Arn)
		if !ok {
			engine.startTask(task)
			continue
		}
		for _, cont := range conts {
			if cont.DockerID == "" {
				log.Debug("Found container potentially created while we were down", "name", cont.DockerName)
				// Figure out the dockerid
				describedCont, err := engine.client.InspectContainer(cont.DockerName, inspectContainerTimeout)
				if err != nil {
					log.Warn("Could not find matching container for expected", "name", cont.DockerName)
				} else {
					cont.DockerID = describedCont.ID
					// update mappings that need dockerid
					engine.state.AddContainer(cont, task)
					engine.imageManager.RecordContainerReference(cont.Container)
				}
			}
			if cont.DockerID != "" {
				currentState, metadata := engine.client.DescribeContainer(cont.DockerID)
				if metadata.Error != nil {
					currentState = api.ContainerStopped
					if !cont.Container.KnownTerminal() {
						cont.Container.ApplyingError = api.NewNamedError(&ContainerVanishedError{})
						log.Warn("Could not describe previously known container; assuming dead", "err", metadata.Error, "id", cont.DockerID, "name", cont.DockerName)
						engine.imageManager.RemoveContainerReferenceFromImageState(cont.Container)
					}
				} else {
					engine.imageManager.RecordContainerReference(cont.Container)
				}
				if currentState > cont.Container.GetKnownStatus() {
					cont.Container.SetKnownStatus(currentState)
				}
			}
		}
		engine.startTask(task)
	}
	engine.saver.Save()
}

// CheckTaskState inspects the state of all containers within a task and writes
// their state to the managed task's container channel.
func (engine *DockerTaskEngine) CheckTaskState(task *api.Task) {
	taskContainers, ok := engine.state.ContainerMapByArn(task.Arn)
	if !ok {
		log.Warn("Could not check task state for task; no task in state", "task", task)
		return
	}
	for _, container := range task.Containers {
		dockerContainer, ok := taskContainers[container.Name]
		if !ok {
			continue
		}
		status, metadata := engine.client.DescribeContainer(dockerContainer.DockerID)
		engine.processTasks.RLock()
		managedTask, ok := engine.managedTasks[task.Arn]
		engine.processTasks.RUnlock()

		if ok {
			managedTask.dockerMessages <- dockerContainerChange{
				container: container,
				event: DockerContainerChangeEvent{
					Status:                  status,
					DockerContainerMetadata: metadata,
				},
			}
		}
	}
}

// sweepTask deletes all the containers associated with a task
func (engine *DockerTaskEngine) sweepTask(task *api.Task) {
	for _, cont := range task.Containers {
		err := engine.removeContainer(task, cont)
		if err != nil {
			log.Debug("Unable to remove old container", "err", err, "task", task, "cont", cont)
		}
		// Internal container(created by ecs-agent) state isn't recorded
		if cont.IsInternal() {
			continue
		}
		err = engine.imageManager.RemoveContainerReferenceFromImageState(cont)
		if err != nil {
			seelog.Errorf("Error removing container reference from image state: %v", err)
		}
	}
	engine.saver.Save()
}

func (engine *DockerTaskEngine) emitTaskEvent(task *api.Task, reason string) {
	taskKnownStatus := task.GetKnownStatus()
	if !taskKnownStatus.BackendRecognized() {
		return
	}
	if task.GetSentStatus() >= taskKnownStatus {
		log.Debug("Already sent task event; no need to re-send", "task", task.Arn, "event", taskKnownStatus.String())
		return
	}
	event := api.TaskStateChange{
		TaskArn: task.Arn,
		Status:  taskKnownStatus,
		Reason:  reason,
		Task:    task,
	}
	log.Info("Task change event", "event", event)
	engine.stateChangeEvents <- event
}

// startTask creates a managedTask construct to track the task and then begins
// pushing it towards its desired state when allowed startTask is protected by
// the processTasks lock of 'AddTask'. It should not be called from anywhere
// else and should exit quickly to allow AddTask to do more work.
func (engine *DockerTaskEngine) startTask(task *api.Task) {
	// Create a channel that may be used to communicate with this task, survey
	// what tasks need to be waited for for this one to start, and then spin off
	// a goroutine to oversee this task

	thisTask := engine.newManagedTask(task)
	thisTask._time = engine.time()

	go thisTask.overseeTask()
}

func (engine *DockerTaskEngine) time() ttime.Time {
	engine._timeOnce.Do(func() {
		if engine._time == nil {
			engine._time = &ttime.DefaultTime{}
		}
	})
	return engine._time
}

// emitContainerEvent passes a given event up through the containerEvents channel if necessary.
// It will omit events the backend would not process and will perform best-effort deduplication of events.
func (engine *DockerTaskEngine) emitContainerEvent(task *api.Task, cont *api.Container, reason string) {
	contKnownStatus := cont.GetKnownStatus()
	if !contKnownStatus.ShouldReportToBackend(cont.GetSteadyStateStatus()) {
		return
	}
	if cont.IsInternal() {
		return
	}
	if cont.GetSentStatus() >= contKnownStatus {
		log.Debug("Already sent container event; no need to re-send", "task", task.Arn, "container", cont.Name, "event", contKnownStatus.String())
		return
	}

	if reason == "" && cont.ApplyingError != nil {
		reason = cont.ApplyingError.Error()
	}
	event := api.ContainerStateChange{
		TaskArn:       task.Arn,
		ContainerName: cont.Name,
		Status:        contKnownStatus.BackendStatus(cont.GetSteadyStateStatus()),
		ExitCode:      cont.GetKnownExitCode(),
		PortBindings:  cont.KnownPortBindings,
		Reason:        reason,
		Container:     cont,
	}
	log.Debug("Container change event", "event", event)
	engine.stateChangeEvents <- event
	log.Debug("Container change event passed on", "event", event)
}

// openEventstream opens, but does not consume, the docker event stream
func (engine *DockerTaskEngine) openEventstream(ctx context.Context) error {
	events, err := engine.client.ContainerEvents(ctx)
	if err != nil {
		return err
	}
	engine.events = events
	return nil
}

// handleDockerEvents must be called after openEventstream; it processes each
// event that it reads from the docker eventstream
func (engine *DockerTaskEngine) handleDockerEvents(ctx context.Context) {
	for {
		select {
		case <-ctx.Done():
			return
		case event := <-engine.events:
			ok := engine.handleDockerEvent(event)
			if !ok {
				break
			}
		}
	}
}

// handleDockerEvent is the entrypoint for task modifications originating with
// events occurring through Docker, outside the task engine itself.
// handleDockerEvent is responsible for taking an event that correlates to a
// container and placing it in the context of the task to which that container
// belongs.
func (engine *DockerTaskEngine) handleDockerEvent(event DockerContainerChangeEvent) bool {
	log.Debug("Handling a docker event", "event", event)

	task, taskFound := engine.state.TaskByID(event.DockerID)
	cont, containerFound := engine.state.ContainerByID(event.DockerID)
	if !taskFound || !containerFound {
		log.Debug("Event for container not managed", "dockerId", event.DockerID)
		return false
	}
	engine.processTasks.RLock()
	managedTask, ok := engine.managedTasks[task.Arn]
	// hold the lock until the message is sent so we don't send on a closed channel
	defer engine.processTasks.RUnlock()
	if !ok {
		log.Crit("Could not find managed task corresponding to a docker event", "event", event, "task", task)
		return true
	}
	log.Debug("Writing docker event to the associated task", "task", task, "event", event)

	managedTask.dockerMessages <- dockerContainerChange{container: cont.Container, event: event}
	log.Debug("Wrote docker event to the associated task", "task", task, "event", event)
	return true
}

// StateChangeEvents returns channels to read task and container state changes. These
// changes should be read as soon as possible as them not being read will block
// processing the task referenced by the event.
func (engine *DockerTaskEngine) StateChangeEvents() chan statechange.Event {
	return engine.stateChangeEvents
}

// AddTask starts tracking a task
func (engine *DockerTaskEngine) AddTask(task *api.Task) error {
	task.PostUnmarshalTask(engine.credentialsManager)

	engine.processTasks.Lock()
	defer engine.processTasks.Unlock()

	existingTask, exists := engine.state.TaskByArn(task.Arn)
	if !exists {
		// This will update the container desired status
		task.UpdateDesiredStatus()

		engine.state.AddTask(task)
		if dependencygraph.ValidDependencies(task) {
			engine.startTask(task)
		} else {
			seelog.Errorf("Unable to progerss task with circular dependencies, task: %s", task.String())
			task.SetKnownStatus(api.TaskStopped)
			task.SetDesiredStatus(api.TaskStopped)
			err := TaskDependencyError{task.Arn}
			engine.emitTaskEvent(task, err.Error())
		}
		return nil
	}

	// Update task
	engine.updateTask(existingTask, task)

	return nil
}

<<<<<<< HEAD
=======
type transitionApplyFunc (func(*api.Task, *api.Container) DockerContainerMetadata)

// tryApplyTransition wraps the transitionApplyFunc provided
>>>>>>> 6b6988c1
func tryApplyTransition(task *api.Task, container *api.Container, to api.ContainerStatus, f transitionApplyFunc) DockerContainerMetadata {
	return f(task, container)
}

// ListTasks returns the tasks currently managed by the DockerTaskEngine
func (engine *DockerTaskEngine) ListTasks() ([]*api.Task, error) {
	return engine.state.AllTasks(), nil
}

// GetTaskByArn returns the task identified by that ARN
func (engine *DockerTaskEngine) GetTaskByArn(arn string) (*api.Task, bool) {
	return engine.state.TaskByArn(arn)
}

func (engine *DockerTaskEngine) pullContainer(task *api.Task, container *api.Container) DockerContainerMetadata {
	if engine.enableConcurrentPull {
		seelog.Infof("Pulling container %v concurrently. Task: %v", container, task)
		return engine.concurrentPull(task, container)
	} else {
		seelog.Infof("Pulling container %v serially. Task: %v", container, task)
		return engine.serialPull(task, container)
	}
}

func (engine *DockerTaskEngine) concurrentPull(task *api.Task, container *api.Container) DockerContainerMetadata {
	seelog.Debugf("Attempting to obtain ImagePullDeleteLock to pull image - %s. Task: %v", container.Image, task)
	ImagePullDeleteLock.RLock()
	seelog.Debugf("Acquired ImagePullDeleteLock, start pulling image - %s. Task: %v", container.Image, task)
	defer seelog.Debugf("Released ImagePullDeleteLock after pulling image - %s. Task: %v", container.Image, task)
	defer ImagePullDeleteLock.RUnlock()

	pullStart := time.Now()
	defer func(startTime time.Time) {
		seelog.Infof("Finished pulling container %v in %s. Task: %v", container.Image, time.Since(startTime).String(), task)
	}(pullStart)
	return engine.pullAndUpdateContainerReference(task, container)
}

func (engine *DockerTaskEngine) serialPull(task *api.Task, container *api.Container) DockerContainerMetadata {
	seelog.Debugf("Attempting to obtain ImagePullDeleteLock to pull image - %s. Task: %v", container.Image, task)
	ImagePullDeleteLock.Lock()
	seelog.Debugf("Acquired ImagePullDeleteLock, start pulling image - %s. Task: %v", container.Image, task)
	defer seelog.Debugf("Released ImagePullDeleteLock after pulling image - %s. Task: %v", container.Image, task)
	defer ImagePullDeleteLock.Unlock()

	pullStart := time.Now()
	defer func(startTime time.Time) {
		seelog.Infof("Finished pulling container %v in %s. Task: %v", container.Image, time.Since(startTime).String(), task)
	}(pullStart)
	return engine.pullAndUpdateContainerReference(task, container)
}

func (engine *DockerTaskEngine) pullAndUpdateContainerReference(task *api.Task, container *api.Container) DockerContainerMetadata {
	// If a task is blocked here for some time, and before it starts pulling image,
	// the task's desired status is set to stopped, then don't pull the image
	if task.GetDesiredStatus() == api.TaskStopped {
		seelog.Infof("Task desired status is stopped, skip pull container: %v, task %v", container, task)
		container.SetDesiredStatus(api.ContainerStopped)
		return DockerContainerMetadata{Error: TaskStoppedBeforePullBeginError{task.Arn}}
	}

	metadata := engine.client.PullImage(container.Image, container.RegistryAuthentication)

	// Don't add internal images(created by ecs-agent) into imagemanger state
	if container.IsInternal() {
		return metadata
	}

	err := engine.imageManager.RecordContainerReference(container)
	if err != nil {
		seelog.Errorf("Error adding container reference to image state: %v", err)
	}
	imageState := engine.imageManager.GetImageStateFromImageName(container.Image)
	engine.state.AddImageState(imageState)
	engine.saver.Save()
	return metadata
}

func (engine *DockerTaskEngine) createContainer(task *api.Task, container *api.Container) DockerContainerMetadata {
	log.Info("Creating container", "task", task, "container", container)
	client := engine.client
	if container.DockerConfig.Version != nil {
		client = client.WithVersion(dockerclient.DockerVersion(*container.DockerConfig.Version))
	}

	// Resolve HostConfig
	// we have to do this in create, not start, because docker no longer handles
	// merging create config with start hostconfig the same; e.g. memory limits
	// get lost
	containerMap, ok := engine.state.ContainerMapByArn(task.Arn)
	if !ok {
		containerMap = make(map[string]*api.DockerContainer)
	}

	hostConfig, hcerr := task.DockerHostConfig(container, containerMap)
	if hcerr != nil {
		return DockerContainerMetadata{Error: api.NamedError(hcerr)}
	}

	config, err := task.DockerConfig(container)
	if err != nil {
		return DockerContainerMetadata{Error: api.NamedError(err)}
	}

	// Augment labels with some metadata from the agent. Explicitly do this last
	// such that it will always override duplicates in the provided raw config
	// data.
	config.Labels[labelPrefix+"task-arn"] = task.Arn
	config.Labels[labelPrefix+"container-name"] = container.Name
	config.Labels[labelPrefix+"task-definition-family"] = task.Family
	config.Labels[labelPrefix+"task-definition-version"] = task.Version
	config.Labels[labelPrefix+"cluster"] = engine.cfg.Cluster

	name := ""
	for i := 0; i < len(container.Name); i++ {
		c := container.Name[i]
		if !((c <= '9' && c >= '0') || (c >= 'a' && c <= 'z') || (c >= 'A' && c <= 'Z') || (c == '-')) {
			continue
		}
		name += string(c)
	}

	containerName := "ecs-" + task.Family + "-" + task.Version + "-" + name + "-" + utils.RandHex()

	// Pre-add the container in case we stop before the next, more useful,
	// AddContainer call. This ensures we have a way to get the container if
	// we die before 'createContainer' returns because we can inspect by
	// name
	engine.state.AddContainer(&api.DockerContainer{DockerName: containerName, Container: container}, task)
	seelog.Infof("Created container name mapping for task %s - %s -> %s", task, container, containerName)
	engine.saver.ForceSave()

	metadata := client.CreateContainer(config, hostConfig, containerName, createContainerTimeout)
	if metadata.DockerID != "" {
		engine.state.AddContainer(&api.DockerContainer{DockerID: metadata.DockerID, DockerName: containerName, Container: container}, task)
	}
	seelog.Infof("Created docker container for task %s: %s -> %s", task, container, metadata.DockerID)
	return metadata
}

func (engine *DockerTaskEngine) startContainer(task *api.Task, container *api.Container) DockerContainerMetadata {
	log.Info("Starting container", "task", task, "container", container)
	client := engine.client
	if container.DockerConfig.Version != nil {
		client = client.WithVersion(dockerclient.DockerVersion(*container.DockerConfig.Version))
	}

	containerMap, ok := engine.state.ContainerMapByArn(task.Arn)
	if !ok {
		return DockerContainerMetadata{
			Error: CannotStartContainerError{errors.Errorf("Container belongs to unrecognized task %s", task.Arn)},
		}
	}

	dockerContainer, ok := containerMap[container.Name]
	if !ok {
		return DockerContainerMetadata{
			Error: CannotStartContainerError{errors.Errorf("Container not recorded as created")},
		}
	}
	return client.StartContainer(dockerContainer.DockerID, startContainerTimeout)
}

func (engine *DockerTaskEngine) provisionContainerResources(task *api.Task, container *api.Container) DockerContainerMetadata {
	seelog.Infof("Task [%s]: Setting up container resources for container [%s]", task.String(), container.String())
	cniConfig, err := engine.buildCNIConfigFromTaskContainer(task, container)
	if err != nil {
		return DockerContainerMetadata{
			Error: ContainerNetworkingError{errors.Wrap(err, "container resource provisioning: unable to build cni configuration")},
		}
	}
	// Invoke the libcni to config the network namespace for the container
	err = engine.cniClient.SetupNS(cniConfig)
	if err != nil {
		seelog.Errorf("Set up pause container namespace failed, err: %v, task: %s", err, task.String())
		return DockerContainerMetadata{
			DockerID: cniConfig.ContainerID,
			Error:    ContainerNetworkingError{errors.Wrap(err, "container resource provisioning: failed to setup network namespace")},
		}
	}

	return DockerContainerMetadata{
		DockerID: cniConfig.ContainerID,
	}
}

// cleanupPauseContainerNetwork will clean up the network namespace of pause container
func (engine *DockerTaskEngine) cleanupPauseContainerNetwork(task *api.Task, container *api.Container) error {
	seelog.Infof("Task [%s]: Cleaning up the network namespace", task.String())

	cniConfig, err := engine.buildCNIConfigFromTaskContainer(task, container)
	if err != nil {
		return errors.Wrapf(err, "engine: failed cleanup task network namespace, task: %s", task.String())
	}

	return engine.cniClient.CleanupNS(cniConfig)
}

func (engine *DockerTaskEngine) buildCNIConfigFromTaskContainer(task *api.Task, container *api.Container) (*ecscni.Config, error) {
	cfg, err := task.BuildCNIConfig()
	if err != nil {
		return nil, errors.Wrapf(err, "engine: build cni configuration from taskfailed")
	}
	// Get the pid of container
	containers, ok := engine.state.ContainerMapByArn(task.Arn)
	if !ok {
		return nil, errors.New("engine: failed to find the pause container, no containers in the task")
	}

	pauseContainer, ok := containers[container.Name]
	if !ok {
		return nil, errors.New("engine: failed to find the pause container")
	}
	containerInspectOutput, err := engine.client.InspectContainer(pauseContainer.DockerName, inspectContainerTimeout)
	if err != nil {
		return nil, err
	}

	cfg.ContainerPID = strconv.Itoa(containerInspectOutput.State.Pid)
	cfg.ContainerID = containerInspectOutput.ID

	return cfg, nil
}

func (engine *DockerTaskEngine) stopContainer(task *api.Task, container *api.Container) DockerContainerMetadata {
	seelog.Infof("Stopping container, container: %s, task: %s", container.String(), task.String())
	containerMap, ok := engine.state.ContainerMapByArn(task.Arn)
	if !ok {
		return DockerContainerMetadata{
			Error: CannotStopContainerError{errors.Errorf("Container belongs to unrecognized task %s", task.Arn)},
		}
	}

	dockerContainer, ok := containerMap[container.Name]
	if !ok {
		return DockerContainerMetadata{
			Error: CannotStopContainerError{errors.Errorf("Container not recorded as created")},
		}
	}

	// Cleanup the pause container network namespace before stop the container
	if container.Type == api.ContainerCNIPause {
		err := engine.cleanupPauseContainerNetwork(task, container)
		if err != nil {
			seelog.Errorf("Engine: cleanup pause container network namespace error, task: %s", task.String())
		}
		seelog.Infof("Cleaned pause container network namespace, task: %s", task.String())
	}

	return engine.client.StopContainer(dockerContainer.DockerID, stopContainerTimeout)
}

func (engine *DockerTaskEngine) removeContainer(task *api.Task, container *api.Container) error {
	log.Info("Removing container", "task", task, "container", container)
	containerMap, ok := engine.state.ContainerMapByArn(task.Arn)

	if !ok {
		return errors.New("No such task: " + task.Arn)
	}

	dockerContainer, ok := containerMap[container.Name]
	if !ok {
		return errors.New("No container named '" + container.Name + "' created in " + task.Arn)
	}

	return engine.client.RemoveContainer(dockerContainer.DockerName, removeContainerTimeout)
}

// updateTask determines if a new transition needs to be applied to the
// referenced task, and if needed applies it. It should not be called anywhere
// but from 'AddTask' and is protected by the processTasks lock there.
func (engine *DockerTaskEngine) updateTask(task *api.Task, update *api.Task) {
	managedTask, ok := engine.managedTasks[task.Arn]
	if !ok {
		log.Crit("ACS message for a task we thought we managed, but don't!  Aborting.", "arn", task.Arn)
		return
	}
	// Keep the lock because sequence numbers cannot be correct unless they are
	// also read in the order addtask was called
	// This does block the engine's ability to ingest any new events (including
	// stops for past tasks, ack!), but this is necessary for correctness
	updateDesiredStatus := update.GetDesiredStatus()
	log.Debug("Putting update on the acs channel", "task", task.Arn, "status", updateDesiredStatus, "seqnum", update.StopSequenceNumber)
	transition := acsTransition{desiredStatus: updateDesiredStatus}
	transition.seqnum = update.StopSequenceNumber
	managedTask.acsMessages <- transition
	log.Debug("Update was taken off the acs channel", "task", task.Arn, "status", updateDesiredStatus)
}

// transitionFunctionMap provides the logic for the simple state machine of the
// DockerTaskEngine. Each desired state maps to a function that can be called
// to try and move the task to that desired state.
func (engine *DockerTaskEngine) transitionFunctionMap() map[api.ContainerStatus]transitionApplyFunc {
	return engine.containerStatusToTransitionFunction
}

// applyContainerState moves the container to the given state by calling the
// function defined in the transitionFunctionMap for the state
func (engine *DockerTaskEngine) applyContainerState(task *api.Task, container *api.Container, nextState api.ContainerStatus) DockerContainerMetadata {
	clog := log.New("task", task, "container", container)
	transitionFunction, ok := engine.transitionFunctionMap()[nextState]
	if !ok {
		clog.Crit("Container desired to transition to an unsupported state", "state", nextState.String())
		return DockerContainerMetadata{Error: &impossibleTransitionError{nextState}}
	}

	metadata := tryApplyTransition(task, container, nextState, transitionFunction)
	if metadata.Error != nil {
		clog.Info("Error transitioning container", "state", nextState.String(), "error", metadata.Error)
	} else {
		clog.Debug("Transitioned container", "state", nextState.String())
		engine.saver.Save()
	}
	return metadata
}

// transitionContainer calls applyContainerState, and then notifies the managed
// task of the change.  transitionContainer is called by progressContainers and
// by handleStoppedToRunningContainerTransition.
func (engine *DockerTaskEngine) transitionContainer(task *api.Task, container *api.Container, to api.ContainerStatus) {
	// Let docker events operate async so that we can continue to handle ACS / other requests
	// This is safe because 'applyContainerState' will not mutate the task
	metadata := engine.applyContainerState(task, container, to)

	engine.processTasks.RLock()
	managedTask, ok := engine.managedTasks[task.Arn]
	if ok {
		managedTask.dockerMessages <- dockerContainerChange{
			container: container,
			event: DockerContainerChangeEvent{
				Status:                  to,
				DockerContainerMetadata: metadata,
			},
		}
	}
	engine.processTasks.RUnlock()
}

// State is a function primarily meant for testing usage; it is explicitly not
// part of the TaskEngine interface and should not be relied upon.
// It returns an internal representation of the state of this DockerTaskEngine.
func (engine *DockerTaskEngine) State() dockerstate.TaskEngineState {
	return engine.state
}

// Version returns the underlying docker version.
func (engine *DockerTaskEngine) Version() (string, error) {
	return engine.client.Version()
}

// isParallelPullCompatible checks the docker version and return true if docker version >= 1.11.1
func (engine *DockerTaskEngine) isParallelPullCompatible() bool {
	version, err := engine.Version()
	if err != nil {
		seelog.Warnf("Failed to get docker version, err %v", err)
		return false
	}

	match, err := utils.Version(version).Matches(">=1.11.1")
	if err != nil {
		seelog.Warnf("Could not compare docker version, err %v", err)
		return false
	}

	if match {
		seelog.Debugf("Docker version: %v, enable concurrent pulling", version)
		return true
	}

	return false
}<|MERGE_RESOLUTION|>--- conflicted
+++ resolved
@@ -45,16 +45,10 @@
 	labelPrefix           = "com.amazonaws.ecs."
 )
 
-<<<<<<< HEAD
-type transitionApplyFunc (func(*api.Task, *api.Container) DockerContainerMetadata)
-
-// DockerTaskEngine is an abstraction over the DockerGoClient so that
-=======
 // DockerTaskEngine is a state machine for managing a task and its containers
 // in ECS.
 //
 // DockerTaskEngine implements an abstraction over the DockerGoClient so that
->>>>>>> 6b6988c1
 // it does not have to know about tasks, only containers
 // The DockerTaskEngine interacts with Docker to implement a TaskEngine
 type DockerTaskEngine struct {
@@ -502,12 +496,9 @@
 	return nil
 }
 
-<<<<<<< HEAD
-=======
 type transitionApplyFunc (func(*api.Task, *api.Container) DockerContainerMetadata)
 
 // tryApplyTransition wraps the transitionApplyFunc provided
->>>>>>> 6b6988c1
 func tryApplyTransition(task *api.Task, container *api.Container, to api.ContainerStatus, f transitionApplyFunc) DockerContainerMetadata {
 	return f(task, container)
 }
